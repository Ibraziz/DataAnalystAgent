# app.py - Flask Backend for Data Analyst Agent
from flask import Flask, request, jsonify, render_template
from flask_cors import CORS
import traceback
import os
<<<<<<< HEAD
from agent import create_agent, execute_agent_with_results
from config import RECURSION_LIMIT
=======
from core import DataAnalystAgent
from config import RECURSION_LIMIT, get_chart_template
>>>>>>> f084b5dc

app = Flask(__name__)
CORS(app)

@app.route('/')
def index():
    """Serve the main web interface."""
    return render_template('index.html')

@app.route('/api/query', methods=['POST'])
def execute_query():
    """Execute a query using the SQL agent."""
    try:
        data = request.json
        question = data.get('question', '').strip()
        database = data.get('database', 'northwind')  # Default to northwind
        use_proper_noun_tool = data.get('use_proper_noun_tool', False)
        recursion_limit = data.get('recursion_limit', RECURSION_LIMIT)  # Allow override via API
        previous_context = data.get('previous_context', None)  # Allow passing previous context
        generate_summary = data.get('generate_summary', False)  # Allow requesting summary generation
        
        if not question:
            return jsonify({'error': 'Question is required'}), 400
        
        print(f"\n{'='*60}")
        print(f"EXECUTING QUERY: {question}")
        print(f"Database: {database}")
        print(f"Using proper noun tool: {use_proper_noun_tool}")
        print(f"Generate summary: {generate_summary}")
        if previous_context:
            print(f"Previous context items: {len(previous_context) if isinstance(previous_context, list) else 1}")
        print(f"{'='*60}")
        
        # Create agent with the selected database
        agent = DataAnalystAgent(
            use_proper_noun_tool=use_proper_noun_tool,
            database_name=database
        )
        
        # Execute agent and get structured results with optional summary
        results = agent.execute_with_results(
            question=question,
            recursion_limit=recursion_limit,
            previous_context=previous_context,
            generate_summary=generate_summary
        )
        
        # Return structured response
        result = {
            'success': True,
            'question': question,
            'database': database,
            'sql': results.get('sql', ''),
            'data': results.get('data', []),
            'description': results.get('description', ''),
            'charts': results.get('charts', []),  # New charts key
            'debug_info': {
                'sql_found': bool(results.get('sql')),
                'data_rows': len(results.get('data', [])),
                'has_description': bool(results.get('description')),
<<<<<<< HEAD
                'charts_count': len(results.get('charts', []))  # Debug info for charts
            }
        }
        
        print(f"DEBUG: Returning result with {len(results.get('data', []))} rows and {len(results.get('charts', []))} charts")
=======
                'has_summary': bool(results.get('summary')),
                'previous_context_provided': bool(previous_context)
            },
            'chart_properties': get_chart_template('bar', ['Category A', 'Category B', 'Category C'], 'Sample Values', [100, 200, 300], 'Sample Bar Chart')
        }
        
        # Add summary if generated
        if results.get('summary'):
            result['summary'] = results['summary']
        
        print(f"DEBUG: Returning result with {len(results.get('data', []))} rows")
>>>>>>> f084b5dc
        return jsonify(result)
        
    except Exception as e:
        error_details = traceback.format_exc()
        print(f"ERROR in execute_query: {error_details}")
        return jsonify({
            'error': f'An error occurred: {str(e)}',
            'details': error_details
        }), 500

@app.route('/api/query_with_context', methods=['POST'])
def execute_query_with_context():
    """Execute a query with previous context and generate a summary."""
    try:
        data = request.json
        question = data.get('question', '').strip()
        database = data.get('database', 'northwind')
        use_proper_noun_tool = data.get('use_proper_noun_tool', False)
        recursion_limit = data.get('recursion_limit', RECURSION_LIMIT)
        previous_context = data.get('previous_context', [])
        
        if not question:
            return jsonify({'error': 'Question is required'}), 400
        
        print(f"\n{'='*60}")
        print(f"EXECUTING QUERY WITH CONTEXT: {question}")
        print(f"Database: {database}")
        print(f"Previous context items: {len(previous_context) if isinstance(previous_context, list) else 0}")
        print(f"{'='*60}")
        
        # Create agent with the selected database
        agent = DataAnalystAgent(
            use_proper_noun_tool=use_proper_noun_tool,
            database_name=database
        )
        
        # Execute agent with context and summary generation
        results = agent.execute_with_results(
            question=question,
            recursion_limit=recursion_limit,
            previous_context=previous_context,
            generate_summary=True  # Always generate summary for this endpoint
        )
        
        # Return structured response with summary
        result = {
            'success': True,
            'question': question,
            'database': database,
            'sql': results.get('sql', ''),
            'data': results.get('data', []),
            'description': results.get('description', ''),
            'summary': results.get('summary', ''),
            'debug_info': {
                'sql_found': bool(results.get('sql')),
                'data_rows': len(results.get('data', [])),
                'has_description': bool(results.get('description')),
                'has_summary': bool(results.get('summary')),
                'context_items_processed': len(previous_context) if isinstance(previous_context, list) else 0
            },
            'chart_properties': get_chart_template('bar', ['Category A', 'Category B', 'Category C'], 'Sample Values', [100, 200, 300], 'Sample Bar Chart')
        }
        
        print(f"DEBUG: Returning result with summary: {bool(results.get('summary'))}")
        return jsonify(result)
        
    except Exception as e:
        error_details = traceback.format_exc()
        print(f"ERROR in execute_query_with_context: {error_details}")
        return jsonify({
            'error': f'An error occurred: {str(e)}',
            'details': error_details
        }), 500

@app.route('/api/generate_summary', methods=['POST'])
def generate_summary_only():
    """Generate a summary from existing analysis results and context."""
    try:
        data = request.json
        current_analysis = data.get('current_analysis', {})
        previous_context = data.get('previous_context', [])
        original_question = data.get('original_question', '')
        
        if not current_analysis:
            return jsonify({'error': 'Current analysis is required'}), 400
        
        print(f"\n{'='*60}")
        print(f"GENERATING SUMMARY FOR: {original_question}")
        print(f"Previous context items: {len(previous_context) if isinstance(previous_context, list) else 0}")
        print(f"{'='*60}")
        
        # Import the summary generation function
        from agent import generate_contextual_summary
        
        # Generate the summary
        summary = generate_contextual_summary(
            current_analysis=current_analysis,
            previous_context=previous_context,
            original_question=original_question
        )
        
        result = {
            'success': True,
            'summary': summary,
            'debug_info': {
                'context_items_processed': len(previous_context) if isinstance(previous_context, list) else 0,
                'has_current_analysis': bool(current_analysis)
            }
        }
        
        print(f"DEBUG: Generated summary with {len(summary)} characters")
        return jsonify(result)
        
    except Exception as e:
        error_details = traceback.format_exc()
        print(f"ERROR in generate_summary_only: {error_details}")
        return jsonify({
            'error': f'An error occurred: {str(e)}',
            'details': error_details
        }), 500

# Create templates directory if it doesn't exist
if not os.path.exists('templates'):
    os.makedirs('templates')

if __name__ == '__main__':
    print("Starting SQL Agent Web Interface...")
    print("Open your browser to: http://localhost:5000")
    app.run(debug=True, host='0.0.0.0', port=5000)<|MERGE_RESOLUTION|>--- conflicted
+++ resolved
@@ -3,13 +3,8 @@
 from flask_cors import CORS
 import traceback
 import os
-<<<<<<< HEAD
-from agent import create_agent, execute_agent_with_results
+from core import DataAnalystAgent
 from config import RECURSION_LIMIT
-=======
-from core import DataAnalystAgent
-from config import RECURSION_LIMIT, get_chart_template
->>>>>>> f084b5dc
 
 app = Flask(__name__)
 CORS(app)
@@ -70,13 +65,6 @@
                 'sql_found': bool(results.get('sql')),
                 'data_rows': len(results.get('data', [])),
                 'has_description': bool(results.get('description')),
-<<<<<<< HEAD
-                'charts_count': len(results.get('charts', []))  # Debug info for charts
-            }
-        }
-        
-        print(f"DEBUG: Returning result with {len(results.get('data', []))} rows and {len(results.get('charts', []))} charts")
-=======
                 'has_summary': bool(results.get('summary')),
                 'previous_context_provided': bool(previous_context)
             },
@@ -88,7 +76,6 @@
             result['summary'] = results['summary']
         
         print(f"DEBUG: Returning result with {len(results.get('data', []))} rows")
->>>>>>> f084b5dc
         return jsonify(result)
         
     except Exception as e:
