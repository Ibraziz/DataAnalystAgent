--- conflicted
+++ resolved
@@ -110,72 +110,6 @@
         description=description,
     )
 
-<<<<<<< HEAD
-def create_visualization_tool():
-    """Create a tool for suggesting data visualizations."""
-    
-    def generate_chart_config(inputs):
-        """Generate chart configuration based on inputs."""
-        try:
-            # Parse inputs if it's a dictionary-like input
-            if isinstance(inputs, dict):
-                question = inputs.get('question', '')
-                query = inputs.get('query', '')
-                description = inputs.get('description', '')
-                results = inputs.get('results', '')
-            else:
-                # If inputs is a string, try to parse it
-                question = str(inputs)
-                query = ''
-                description = ''
-                results = ''
-            
-            # Create the prompt for the LLM
-            prompt_text = f"""{VISUALIZATION_SYSTEM_PROMPT}
-
-Question: {question}
-SQL Query: {query}
-Natural Language Description: {description}
-Results: {results}
-
-Generate the JSON configuration for appropriate visualizations:"""
-            
-            # Get response from LLM
-            response = llm.invoke(prompt_text)
-            
-            # Extract content from response
-            if hasattr(response, 'content'):
-                content = response.content
-            else:
-                content = str(response)
-            
-            # Try to extract JSON from the response
-            try:
-                # Look for JSON-like structure in the response
-                json_match = re.search(r'\{.*\}', content, re.DOTALL)
-                if json_match:
-                    json_str = json_match.group(0)
-                    # Parse the JSON
-                    chart_config = json.loads(json_str)
-                    return chart_config
-                else:
-                    print(f"No JSON found in LLM response: {content}")
-                    return None
-            except json.JSONDecodeError as e:
-                print(f"Failed to parse JSON from LLM response: {e}")
-                print(f"Response content: {content}")
-                return None
-                
-        except Exception as e:
-            print(f"Error in generate_chart_config: {e}")
-            return None
-    
-    return Tool(
-        name="data_visualization_suggester",
-        func=generate_chart_config,
-        description="Analyzes query and result structure to suggest appropriate visualizations. Returns JSON configuration for charts."
-    )
-=======
 # Additional helper function for chart type recommendations
 def get_chart_type_recommendation(query_text: str, result_data: list) -> str:
     """
@@ -255,5 +189,4 @@
     }
 }
 ```
-"""
->>>>>>> 45af1dd1
+"""